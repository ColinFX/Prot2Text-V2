--- conflicted
+++ resolved
@@ -533,7 +533,11 @@
 
     # Load model
     torch.cuda.set_device(rank)
-    model = load_model(args=args)
+    model = load_model(args=args, device_rank=rank)
+    
+    # Ensure all models are loaded before proceeding with DDP
+    torch.cuda.synchronize()
+    dist.barrier()
     
     esm_tokenizer = model.esm_encoder.tokenizer
     qwen_tokenizer = model.llm_tokenizer
@@ -605,19 +609,6 @@
         collate_fn=eval_collater,
     )
     print(f"Eval dataset loaded on rank:{rank}")
-
-<<<<<<< HEAD
-    model = model.to(rank)
-=======
-    torch.cuda.set_device(rank)
-
-    # Load model directly to GPU (no .to(rank) needed since model is already on correct device)
-    model = load_model(args=args, device_rank=rank)
-    
-    # Ensure all models are loaded before proceeding with DDP
-    torch.cuda.synchronize()
-    dist.barrier()
->>>>>>> 62b4e3e8
 
     model = DistributedDataParallel(
         model, 
